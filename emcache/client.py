--- conflicted
+++ resolved
@@ -777,7 +777,47 @@
 
         return results
 
-<<<<<<< HEAD
+    async def cache_memlimit(
+        self, memcached_host_address: MemcachedHostAddress, value: int, *, noreply: bool = False
+    ) -> None:
+        """Cache_memlimit is a command with a numeric argument. This allows runtime
+        adjustments of the cache memory limit. The argument is in megabytes, not bytes.
+        """
+        if self._closed:
+            raise RuntimeError("Emcache client is closed")
+
+        node = self._cluster.node(memcached_host_address)
+        async with OpTimeout(self._timeout, self._loop):
+            async with node.connection() as connection:
+                result = await connection.cache_memlimit_command(value, noreply)
+
+        if noreply:
+            return
+
+        if result != OK:
+            raise CommandError(f"Command finished with error, response returned {result}")
+
+        return
+
+    async def stats(self, memcached_host_address: MemcachedHostAddress, *args: str) -> Dict[str, str]:
+        """The memcached command via "stats" which show needed statistics about server.
+        Client send without arguments - `stats\r\n`, with arguments - `stats <args>\r\n`.
+        Depending on the arguments, the server will return statistics to you until it finishes `END\r\n`.
+        Please see a lot of detailed information in the documentation.
+        """
+        if self._closed:
+            raise RuntimeError("Emcache client is closed")
+
+        node = self._cluster.node(memcached_host_address)
+        async with OpTimeout(self._timeout, self._loop):
+            async with node.connection() as connection:
+                result = await connection.stats_command(*args)
+
+        if not result or not result.endswith(END):
+            raise CommandError(f"Command finished with error, response returned {result}")
+
+        return dict(s.groups() for s in re.finditer(r"STAT (.+) (.+)\r\n", result.decode()))
+
     async def verbosity(
         self,
         memcached_host_address: Union[MemcachedHostAddress, MemcachedUnixSocketPath],
@@ -790,17 +830,8 @@
         1 - `print standard errors/warnings`
         2 - `also print client commands/responses`
         3 - `internal state transitions`
-
         Send command "verbosity <level> [noreply]\r\n"
-
         Return always "OK\r\n" if skip noreply and correct command.
-=======
-    async def cache_memlimit(
-        self, memcached_host_address: MemcachedHostAddress, value: int, *, noreply: bool = False
-    ) -> None:
-        """Cache_memlimit is a command with a numeric argument. This allows runtime
-        adjustments of the cache memory limit. The argument is in megabytes, not bytes.
->>>>>>> 7efabdb2
         """
         if self._closed:
             raise RuntimeError("Emcache client is closed")
@@ -808,11 +839,7 @@
         node = self._cluster.node(memcached_host_address)
         async with OpTimeout(self._timeout, self._loop):
             async with node.connection() as connection:
-<<<<<<< HEAD
                 result = await connection.verbosity_command(level, noreply)
-=======
-                result = await connection.cache_memlimit_command(value, noreply)
->>>>>>> 7efabdb2
 
         if noreply:
             return
@@ -822,28 +849,6 @@
 
         return
 
-<<<<<<< HEAD
-=======
-    async def stats(self, memcached_host_address: MemcachedHostAddress, *args: str) -> Dict[str, str]:
-        """The memcached command via "stats" which show needed statistics about server.
-        Client send without arguments - `stats\r\n`, with arguments - `stats <args>\r\n`.
-        Depending on the arguments, the server will return statistics to you until it finishes `END\r\n`.
-        Please see a lot of detailed information in the documentation.
-        """
-        if self._closed:
-            raise RuntimeError("Emcache client is closed")
-
-        node = self._cluster.node(memcached_host_address)
-        async with OpTimeout(self._timeout, self._loop):
-            async with node.connection() as connection:
-                result = await connection.stats_command(*args)
-
-        if not result or not result.endswith(END):
-            raise CommandError(f"Command finished with error, response returned {result}")
-
-        return dict(s.groups() for s in re.finditer(r"STAT (.+) (.+)\r\n", result.decode()))
-
->>>>>>> 7efabdb2
 
 async def create_client(
     node_addresses: Sequence[Union[MemcachedHostAddress, MemcachedUnixSocketPath]],
