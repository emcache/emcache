--- conflicted
+++ resolved
@@ -341,36 +341,27 @@
         finally:
             self._parser = None
 
-<<<<<<< HEAD
-    async def verbosity_command(self, level: int, noreply: bool):
-        extra = b" noreply" if noreply else b""
-
-        data = b"verbosity " + f"{level:d}".encode() + extra + b"\r\n"
-=======
     async def cache_memlimit_command(self, value: int, noreply: bool) -> Optional[bytes]:
         extra = b" noreply" if noreply else b""
 
         data = b"cache_memlimit " + f"{value:d}".encode() + extra + b"\r\n"
->>>>>>> 7efabdb2
-
-        if noreply:
-            # fire and forget
-            self._transport.write(data)
-            return None
-
-        try:
-            future = self._loop.create_future()
-            parser = cyemcache.AsciiOneLineParser(future)
-            self._parser = parser
-            self._transport.write(data)
-            await future
-            result = parser.value()
-            return result
-        finally:
-            self._parser = None
-
-<<<<<<< HEAD
-=======
+
+        if noreply:
+            # fire and forget
+            self._transport.write(data)
+            return None
+
+        try:
+            future = self._loop.create_future()
+            parser = cyemcache.AsciiOneLineParser(future)
+            self._parser = parser
+            self._transport.write(data)
+            await future
+            result = parser.value()
+            return result
+        finally:
+            self._parser = None
+
     async def stats_command(self, *args: str) -> Optional[bytes]:
         if args:
             data = b"stats " + " ".join(args).encode() + b"\r\n"
@@ -387,7 +378,27 @@
         finally:
             self._parser = None
 
->>>>>>> 7efabdb2
+    async def verbosity_command(self, level: int, noreply: bool):
+        extra = b" noreply" if noreply else b""
+
+        data = b"verbosity " + f"{level:d}".encode() + extra + b"\r\n"
+
+        if noreply:
+            # fire and forget
+            self._transport.write(data)
+            return None
+
+        try:
+            future = self._loop.create_future()
+            parser = cyemcache.AsciiOneLineParser(future)
+            self._parser = parser
+            self._transport.write(data)
+            await future
+            result = parser.value()
+            return result
+        finally:
+            self._parser = None
+
 
 async def create_protocol(
     address: Union[MemcachedHostAddress, MemcachedUnixSocketPath],
