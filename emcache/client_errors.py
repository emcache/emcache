# MIT License
# Copyright (c) 2020-2024 Pau Freixes


class ClusterNoAvailableNodes(Exception):
    """Error raised from the cluster when there is no nodes
    available in the cluster, because all of them are unhealthy
    and purged or because they were removed."""

    pass


class CommandError(Exception):
    """Base exception Memcached commands"""


class StorageCommandError(CommandError):
    """General exception raised when a storage command finished without
    being able to store the value for a specific key."""


class NotStoredStorageCommandError(StorageCommandError):
    """Explicitly says that the value was not sotred, this exception
    is typically raised when conditions are not meet for the `add`,
    `replace` and other storage commands that they need the presense
    or abscence of a key.
    """


class NotFoundCommandError(CommandError):
    """When a key does not exist some commands can not perform
    the operation and this exception is raised.
<<<<<<< HEAD
    """

    pass


class AuthenticationError(CommandError):
    """An exception is thrown when authentication was failed"""


class AuthenticationNotSupportedError(CommandError):
    """This server no support SASL authentication"""
=======
    """
>>>>>>> 7efabdb2
<|MERGE_RESOLUTION|>--- conflicted
+++ resolved
@@ -5,9 +5,8 @@
 class ClusterNoAvailableNodes(Exception):
     """Error raised from the cluster when there is no nodes
     available in the cluster, because all of them are unhealthy
-    and purged or because they were removed."""
-
-    pass
+    and purged or because they were removed.
+    """
 
 
 class CommandError(Exception):
@@ -16,7 +15,8 @@
 
 class StorageCommandError(CommandError):
     """General exception raised when a storage command finished without
-    being able to store the value for a specific key."""
+    being able to store the value for a specific key.
+    """
 
 
 class NotStoredStorageCommandError(StorageCommandError):
@@ -30,10 +30,7 @@
 class NotFoundCommandError(CommandError):
     """When a key does not exist some commands can not perform
     the operation and this exception is raised.
-<<<<<<< HEAD
     """
-
-    pass
 
 
 class AuthenticationError(CommandError):
@@ -41,7 +38,4 @@
 
 
 class AuthenticationNotSupportedError(CommandError):
-    """This server no support SASL authentication"""
-=======
-    """
->>>>>>> 7efabdb2
+    """This server no support SASL authentication"""