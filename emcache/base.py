# MIT License
# Copyright (c) 2020-2024 Pau Freixes

from abc import ABCMeta, abstractmethod
from dataclasses import dataclass
from typing import Dict, Mapping, Optional, Sequence, Union

from ._address import MemcachedHostAddress, MemcachedUnixSocketPath
from .connection_pool import ConnectionPoolMetrics


@dataclass
class Item:
    value: bytes
    flags: Optional[int]
    cas: Optional[int]


class Client(metaclass=ABCMeta):
    @property
    @abstractmethod
    def closed(self) -> bool:
        """Returns True if the client is already closed and no longer
        available to be used."""

    @abstractmethod
    async def close(self) -> None:
        """Closes any active background task and close all TCP
        connections.

        It does not implement any graceful close at operation level,
        if there are active operations the outcome of these operations
        is not predictable.
        """

    @abstractmethod
    def cluster_managment(self) -> "ClusterManagment":
        """Returns the `ClusterManagment` instance class for managing
        the cluster related to that client.

        Same instance is returned at any call.
        """

    @abstractmethod
    async def get(self, key: bytes, return_flags=False) -> Optional[Item]:
        """Return the value associated with the key as an `Item` instance.

        If `return_flags` is set to True, the `Item.flags` attribute will be
        set with the value saved along the value will be returned, otherwise
        a None value will be set.

        If key is not found, a `None` value will be returned.

        If timeout is not disabled, an `asyncio.TimeoutError` will
        be returned in case of a timed out operation.
        """

    @abstractmethod
    async def gets(self, key: bytes, return_flags=False) -> Optional[Item]:
        """Return the value associated with the key and its cas value as
        an `Item` instance.

        If `return_flags` is set to True, the `Item.flags` attribute will be
        set with the value saved along the value will be returned, otherwise
        a None value will be set.

        If key is not found, a `None` value will be returned.

        If timeout is not disabled, an `asyncio.TimeoutError` will
        be returned in case of a timed out operation.
        """

    @abstractmethod
    async def get_many(self, keys: Sequence[bytes], return_flags=False) -> Dict[bytes, Item]:
        """Return the values associated with the keys.

        If a key is not found, the key won't be added to the result.

        More than one request could be sent concurrently to different nodes,
        where each request will be composed of one or many keys. Hashing
        algorithm will decide how keys will be grouped by.

        If any request fails due to a timeout - if it is configured - or any other
        error, all ongoing requests will be automatically canceled and the error will
        be raised back to the caller.
        """

    @abstractmethod
    async def gets_many(self, keys: Sequence[bytes], return_flags=False) -> Dict[bytes, Item]:
        """Return the values associated with the keys and their cas
        values.

        Take a look at the `get_many` command for parameters description.
        """

    @abstractmethod
    async def set(self, key: bytes, value: bytes, *, flags: int = 0, exptime: int = 0, noreply: bool = False) -> None:
        """Set a specific value for a given key.

        If command fails a `StorageCommandError` is raised, however
        when `noreply` option is used there is no ack from the Memcached
        server, not raising any command error.

        If timeout is not disabled, an `asyncio.TimeoutError` will
        be returned in case of a timed out operation.

        Other parameters are optional, use them in the following
        situations:

        - `flags` is an arbitrary 16-bit unsigned integer stored
        along the value that can be retrieved later with a retrieval
        command.
        - `exptime` is the expiration time expressed as an absolute
        timestamp. By default, it is set to 0 meaning that the there
        is no expiration time.
        - `noreply` when is set memcached will not return a response
        back telling how the opreation finished, avoiding a full round
        trip between the client and sever. By using this, the client
        won't have an explicit way for knowing if the storage command
        finished correctly. By default is disabled.
        """

    @abstractmethod
    async def add(self, key: bytes, value: bytes, *, flags: int = 0, exptime: int = 0, noreply: bool = False) -> None:
        """Set a specific value for a given key if and only if the key
        does not already exist.

        If the command fails because the key already exists a
        `NotStoredStorageCommandError` exception is raised, for other
        errors the generic `StorageCommandError` is used. However when
        `noreply` option is used there is no ack from the Memcached
        server, not raising any command error.

        Take a look at the `set` command for parameters description.
        """

    @abstractmethod
    async def replace(
        self, key: bytes, value: bytes, *, flags: int = 0, exptime: int = 0, noreply: bool = False
    ) -> None:
        """Set a specific value for a given key if and only if the key
        already exists.

        If the command fails because the key was not found a
        `NotStoredStorageCommandError` exception is raised, for other
        errors the generic `StorageCommandError` is used. However when
        `noreply` option is used there is no ack from the Memcached
        server, not raising any command error.

        Take a look at the `set` command for parameters description.
        """

    @abstractmethod
    async def append(self, key: bytes, value: bytes, *, noreply: bool = False) -> None:
        """Append a specific value for a given key to the current value
        if and only if the key already exists.

        If the command fails because the key was not found a
        `NotStoredStorageCommandError` exception is raised, for other
        errors the generic `StorageCommandError` is used. However when
        `noreply` option is used there is no ack from the Memcached
        server, not raising any command error.

        Take a look at the `set` command for parameters description.
        """

    @abstractmethod
    async def prepend(self, key: bytes, value: bytes, *, noreply: bool = False) -> None:
        """Prepend a specific value for a given key to the current value
        if and only if the key already exists.

        If the command fails because the key was not found a
        `NotStoredStorageCommandError` exception is raised, for other
        errors the generic `StorageCommandError` is used. However when
        `noreply` option is used there is no ack from the Memcached
        server, not raising any command error.

        Take a look at the `set` command for parameters description.
        use the documentation of that method.
        """

    @abstractmethod
    async def cas(
        self, key: bytes, value: bytes, cas: int, *, flags: int = 0, exptime: int = 0, noreply: bool = False
    ) -> None:
        """Update a specific value for a given key using a cas
        value, if cas value does not match with the server one
        command will fail.

        If command fails a `StorageCommandError` is raised, however
        when `noreply` option is used there is no ack from the Memcached
        server, not raising any command error.

        Take a look at the `set` command for parameters description.
        use the documentation of that method.
        """

    @abstractmethod
    async def increment(self, key: bytes, value: int, *, noreply: bool = False) -> Optional[int]:
        """Increment a specific integer stored with a key by a given `value`, the key
        must exist.

        If `noreply` is not used and the key exists the new value will be returned, otherwise
        a None is returned.

        If the command fails because the key was not found a
        `NotFoundCommandError` exception is raised.
        """

    @abstractmethod
    async def decrement(self, key: bytes, value: int, *, noreply: bool = False) -> Optional[int]:
        """Decrement a specific integer stored with a key by a given `value`, the key
        must exist.

        If `noreply` is not used and the key exists the new value will be returned, otherwise
        a None is returned.

        If the command fails because the key was not found a
        `NotFoundCommandError` exception is raised.
        """

    @abstractmethod
    async def touch(self, key: bytes, exptime: int, *, noreply: bool = False) -> None:
        """Set and override, if its the case, the exptime for an existing key.

        If the command fails because the key was not found a
        `NotFoundCommandError` exception is raised. Other errors
        raised by the memcached server which imply that the item was
        not touched raise a generic `CommandError` exception.
        """

    @abstractmethod
    async def delete(self, key: bytes, *, noreply: bool = False) -> None:
        """Delete an exixting key.

        If the command fails because the key was not found a
        `NotFoundCommandError` exception is raised. Other errors
        raised by the memcached server which imply that the item was
        not touched raise a generic `CommandError` exception.
        """

    @abstractmethod
    async def flush_all(
        self,
        memcached_host_address: Union[MemcachedHostAddress, MemcachedUnixSocketPath],
        delay: int = 0,
        *,
        noreply: bool = False
    ) -> None:
        """Flush all keys in a specific memcached host address.

        Flush can be deferred at memcached server side for a specific time by
        using the `delay` option, otherwise the flush will happen immediately.

        If the command fails a `CommandError` exception will be raised.
        """

    @abstractmethod
    async def version(
        self, memcached_host_address: Union[MemcachedHostAddress, MemcachedUnixSocketPath]
    ) -> Optional[str]:
        """Version is a command with no arguments:

        version\r\n

        In response, the server sends

        "VERSION <version>\r\n", where <version> is the version string for the
        server.
        """

    @abstractmethod
    async def gat(self, exptime: int, key: bytes, return_flags=False) -> Optional[Item]:
        """Gat command is used to fetch item and update the
        expiration time of an existing item.
        Get And Touch.

        gat <exptime> <key>\r\n
        """

    @abstractmethod
    async def gats(self, exptime: int, key: bytes, return_flags=False) -> Optional[Item]:
        """Gats command is used to fetch item and update the
        expiration time of an existing item.
        Get And Touch.

        An alternative gat command for using with CAS

        gats <exptime> <key>\r\n
        """

    @abstractmethod
    async def gat_many(self, exptime: int, keys: Sequence[bytes], return_flags=False) -> Optional[Item]:
        """Return the values associated with the keys.
        Gat command is used to fetch items and update the
        expiration time of an existing items.
        Some Get And Touch.

        gat <exptime> <key>*\r\n
        """

    @abstractmethod
    async def gats_many(self, exptime: int, keys: Sequence[bytes], return_flags=False) -> Optional[Item]:
        """Return the values associated with the keys.
        Gats command is used to fetch items and update the
        expiration time of an existing items.
        Some Get And Touch.

        An alternative gat command for using with CAS

        gats <exptime> <key>*\r\n
        """

    @abstractmethod
<<<<<<< HEAD
    async def stats(self, memcached_host_address: MemcachedHostAddress, *args: str) -> Dict[str, str]:
        """The memcached command via "stats" which show needed statistics about server.
        Client send without arguments - `stats\r\n`, with arguments - `stats <args>\r\n`.
        Depending on the arguments, the server will return statistics to you until it finishes `END\r\n`.
        Please see a lot of detailed information in the documentation.
=======
    async def cache_memlimit(
        self, memcached_host_address: MemcachedHostAddress, value: int, *, noreply: bool = False
    ) -> None:
        """Cache_memlimit is a command with a numeric argument. This allows runtime
        adjustments of the cache memory limit. The argument is in megabytes, not bytes.
>>>>>>> 98f0e116
        """


class ClusterEvents(metaclass=ABCMeta):
    """ClusterEvents can be used for being notified about different
    events that happen at cluster level.

    Each kind of event is identified with its own function named
    `on_<event_name>` which might be called zero, one or many times.
    """

    @abstractmethod
    async def on_node_healthy(
        self, cluster_managment: "ClusterManagment", host: Union[MemcachedHostAddress, MemcachedUnixSocketPath]
    ) -> None:
        """Called when a node is marked as healthy.

        A node is marked as healthy when there is at least one TCP
        connection oppened to the host.
        """

    @abstractmethod
    async def on_node_unhealthy(
        self, cluster_managment: "ClusterManagment", host: Union[MemcachedHostAddress, MemcachedUnixSocketPath]
    ) -> None:
        """Called when a new node is marked as umhealthy.

        A node is marked as unhealthy when there is no TCP
        connection oppened to the host and the last attempts for
        oppening one have failed.

        Traffic might no be longer routed to that host depending
        on the cluster configuration, take a look to the
        `purge_unhealthy_nodes` parameter provided during the
        client creation.

        These event will be fired in any circumstance without depending on
        the value of the `purge_unhealthy_nodes` value.
        """


class ClusterManagment(metaclass=ABCMeta):
    """ClusterManagment provides you the public interface
    for managing the cluster.

    A `Client` instance provides you a way for having access
    to an instance of `ClusterManagment` related to the cluster
    used for that specific client, as the following example
    shows:

        >>> client = await emcache.create_client(...)
        >>> cluster_managment = client.cluster_managment()
        >>> print(cluster_managment.nodes())

    Take a look to the different methods for knowing what operations
    are currently supported.
    """

    @abstractmethod
    def nodes(self) -> Sequence[Union[MemcachedHostAddress, MemcachedUnixSocketPath]]:
        """Return the nodes that belong to the cluster."""

    @abstractmethod
    def healthy_nodes(self) -> Sequence[Union[MemcachedHostAddress, MemcachedUnixSocketPath]]:
        """Return the nodes that are considered healthy."""

    @abstractmethod
    def unhealthy_nodes(self) -> Sequence[Union[MemcachedHostAddress, MemcachedUnixSocketPath]]:
        """Return the nodes that are considered unhealthy."""

    @abstractmethod
    def connection_pool_metrics(
        self,
    ) -> Mapping[Union[MemcachedHostAddress, MemcachedUnixSocketPath], ConnectionPoolMetrics]:
        """Return the metrics for the connection pools."""<|MERGE_RESOLUTION|>--- conflicted
+++ resolved
@@ -312,20 +312,20 @@
         """
 
     @abstractmethod
-<<<<<<< HEAD
+    async def cache_memlimit(
+            self, memcached_host_address: MemcachedHostAddress, value: int, *, noreply: bool = False
+    ) -> None:
+        """Cache_memlimit is a command with a numeric argument. This allows runtime
+        adjustments of the cache memory limit. The argument is in megabytes, not bytes.
+        """
+
+    @abstractmethod
     async def stats(self, memcached_host_address: MemcachedHostAddress, *args: str) -> Dict[str, str]:
         """The memcached command via "stats" which show needed statistics about server.
-        Client send without arguments - `stats\r\n`, with arguments - `stats <args>\r\n`.
-        Depending on the arguments, the server will return statistics to you until it finishes `END\r\n`.
-        Please see a lot of detailed information in the documentation.
-=======
-    async def cache_memlimit(
-        self, memcached_host_address: MemcachedHostAddress, value: int, *, noreply: bool = False
-    ) -> None:
-        """Cache_memlimit is a command with a numeric argument. This allows runtime
-        adjustments of the cache memory limit. The argument is in megabytes, not bytes.
->>>>>>> 98f0e116
-        """
+            Client send without arguments - `stats\r\n`, with arguments - `stats <args>\r\n`.
+            Depending on the arguments, the server will return statistics to you until it finishes `END\r\n`.
+            Please see a lot of detailed information in the documentation.
+            """
 
 
 class ClusterEvents(metaclass=ABCMeta):
