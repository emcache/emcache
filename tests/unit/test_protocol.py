--- conflicted
+++ resolved
@@ -7,11 +7,7 @@
 import pytest
 
 from emcache import MemcachedHostAddress
-<<<<<<< HEAD
-from emcache.protocol import ERROR, MemcacheAsciiProtocol, create_protocol
-=======
 from emcache.protocol import ERROR, OK, MemcacheAsciiProtocol, create_protocol
->>>>>>> 98f0e116
 
 pytestmark = pytest.mark.asyncio
 
@@ -312,32 +308,13 @@
         # check that the protocol is yes or yes set to None
         assert protocol._parser is None
 
-<<<<<<< HEAD
-    async def test_stats_command(self, event_loop, protocol):
-        async def coro():
-            return await protocol.stats_command("sizes")
-=======
     async def test_cache_memlimit_command(self, event_loop, protocol):
         async def coro():
             return await protocol.cache_memlimit_command(64, noreply=False)
->>>>>>> 98f0e116
-
-        task = event_loop.create_task(coro())
-        await asyncio.sleep(0)
-
-<<<<<<< HEAD
-        protocol.data_received(b"STAT sizes_status disabled\r\nEND\r\n")
-
-        result = await task
-
-        assert result == b"STAT sizes_status disabled\r\nEND"
-
-        protocol._transport.write.assert_called_with(b"stats sizes\r\n")
-
-    async def test_stats_command_with_error(self, event_loop, protocol):
-        async def coro():
-            return await protocol.stats_command()
-=======
+
+        task = event_loop.create_task(coro())
+        await asyncio.sleep(0)
+
         protocol.data_received(b"OK\r\n")
 
         result = await task
@@ -353,7 +330,6 @@
     async def test_cache_memlimit_command_with_error(self, event_loop, protocol):
         async def coro():
             return await protocol.cache_memlimit_command(1024, noreply=False)
->>>>>>> 98f0e116
 
         task = event_loop.create_task(coro())
         await asyncio.sleep(0)
@@ -364,11 +340,37 @@
 
         assert result == ERROR
 
-<<<<<<< HEAD
+        protocol._transport.write.assert_called_with(b"cache_memlimit 1024\r\n")
+
+    async def test_stats_command(self, event_loop, protocol):
+        async def coro():
+            return await protocol.stats_command("sizes")
+
+        task = event_loop.create_task(coro())
+        await asyncio.sleep(0)
+
+        protocol.data_received(b"STAT sizes_status disabled\r\nEND\r\n")
+
+        result = await task
+
+        assert result == b"STAT sizes_status disabled\r\nEND"
+
+        protocol._transport.write.assert_called_with(b"stats sizes\r\n")
+
+    async def test_stats_command_with_error(self, event_loop, protocol):
+        async def coro():
+            return await protocol.stats_command()
+
+        task = event_loop.create_task(coro())
+        await asyncio.sleep(0)
+
+        protocol.data_received(b"ERROR\r\n")
+
+        result = await task
+
+        assert result == ERROR
+
         protocol._transport.write.assert_called_with(b"stats\r\n")
-=======
-        protocol._transport.write.assert_called_with(b"cache_memlimit 1024\r\n")
->>>>>>> 98f0e116
 
 
 async def test_create_protocol(event_loop, mocker):
