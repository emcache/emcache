--- conflicted
+++ resolved
@@ -677,17 +677,6 @@
         with pytest.raises(CommandError):
             await client.version(memcached_host_address)
 
-<<<<<<< HEAD
-    async def test_stats_client_closed(self, client, memcached_host_address):
-        await client.close()
-        with pytest.raises(RuntimeError):
-            await client.stats(memcached_host_address, "settings")
-
-    async def test_stats_error_command(self, client, memcached_host_address):
-        # patch what is necesary for returnning an error string
-        connection = AsyncMock()
-        connection.stats_command = AsyncMock(return_value=ERROR)
-=======
     async def test_cache_memlimit_client_closed(self, client, memcached_host_address):
         await client.close()
         with pytest.raises(RuntimeError):
@@ -697,18 +686,30 @@
         # patch what is necesary for returnning an error string
         connection = AsyncMock()
         connection.cache_memlimit = AsyncMock(return_value=ERROR)
->>>>>>> 98f0e116
         connection_context = AsyncMock()
         connection_context.__aenter__.return_value = connection
         node = Mock()
         node.connection.return_value = connection_context
         client._cluster.node.return_value = node
         with pytest.raises(CommandError):
-<<<<<<< HEAD
+            await client.cache_memlimit(memcached_host_address, 64)
+
+    async def test_stats_client_closed(self, client, memcached_host_address):
+        await client.close()
+        with pytest.raises(RuntimeError):
+            await client.stats(memcached_host_address, "settings")
+
+    async def test_stats_error_command(self, client, memcached_host_address):
+        # patch what is necesary for returnning an error string
+        connection = AsyncMock()
+        connection.stats_command = AsyncMock(return_value=ERROR)
+        connection_context = AsyncMock()
+        connection_context.__aenter__.return_value = connection
+        node = Mock()
+        node.connection.return_value = connection_context
+        client._cluster.node.return_value = node
+        with pytest.raises(CommandError):
             await client.stats(memcached_host_address, "wrong")
-=======
-            await client.cache_memlimit(memcached_host_address, 64)
->>>>>>> 98f0e116
 
 
 async def test_create_client_default_values(event_loop, mocker):
