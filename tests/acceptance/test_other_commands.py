# MIT License
# Copyright (c) 2020-2024 Pau Freixes

import asyncio
import sys

import pytest

from emcache import NotFoundCommandError

pytestmark = pytest.mark.asyncio


class TestIncr:
    async def test_incr(self, client, key_generation):
        key = next(key_generation)

        # incr a value for a key that does not exist must fail
        with pytest.raises(NotFoundCommandError):
            await client.increment(key, 1)

        # set the new key and increment the value.
        await client.set(key, b"1")
        value = await client.increment(key, 1)

        assert value == 2

    @pytest.mark.skipif(sys.platform == "darwin", reason="https://github.com/memcached/memcached/issues/681")
    async def test_incr_noreply(self, client, key_generation):
        key = next(key_generation)

        # set the new key and increment the value using noreply
        await client.set(key, b"1")
        value = await client.increment(key, 1, noreply=True)

        # when noreply is used a None is returned
        assert value is None

        item = await client.get(key)

        assert item.value == b"2"


class TestDecr:
    async def test_decr(self, client, key_generation):
        key = next(key_generation)

        # decr a value for a key that does not exist must fail
        with pytest.raises(NotFoundCommandError):
            await client.decrement(key, 1)

        # set the new key and decrement the value.
        await client.set(key, b"2")
        value = await client.decrement(key, 1)

        assert value == 1

    @pytest.mark.skipif(sys.platform == "darwin", reason="https://github.com/memcached/memcached/issues/681")
    async def test_decr_noreply(self, client, key_generation):
        key = next(key_generation)

        # set the new key and decrement the value using noreply
        await client.set(key, b"2")
        value = await client.decrement(key, 1, noreply=True)

        # when noreply is used a None is always returned
        assert value is None

        item = await client.get(key)

        assert item.value == b"1"


class TestTouch:
    async def test_touch(self, client, key_generation):
        key_and_value = next(key_generation)

        # touch a key that does not exist must fail
        with pytest.raises(NotFoundCommandError):
            await client.touch(key_and_value, -1)

        # set the new key and make it expire using touch.
        await client.set(key_and_value, key_and_value)
        await client.touch(key_and_value, -1)

        item = await client.get(key_and_value)
        assert item is None

    @pytest.mark.skipif(sys.platform == "darwin", reason="https://github.com/memcached/memcached/issues/681")
    async def test_touch_noreply(self, client, key_generation):
        key_and_value = next(key_generation)

        # set the new key and make it expire using touch.
        await client.set(key_and_value, key_and_value)
        await client.touch(key_and_value, -1, noreply=True)

        item = await client.get(key_and_value)
        assert item is None


class TestDelete:
    async def test_delete(self, client, key_generation):
        key_and_value = next(key_generation)

        # delete a key that does not exist must fail
        with pytest.raises(NotFoundCommandError):
            await client.delete(key_and_value)

        # set the new key and delete it.
        await client.set(key_and_value, key_and_value)
        await client.delete(key_and_value)

        item = await client.get(key_and_value)
        assert item is None

    @pytest.mark.skipif(sys.platform == "darwin", reason="https://github.com/memcached/memcached/issues/681")
    async def test_delete_noreply(self, client, key_generation):
        key_and_value = next(key_generation)

        # set the new key and delete it.
        await client.set(key_and_value, key_and_value)
        await client.delete(key_and_value, noreply=True)

        item = await client.get(key_and_value)
        assert item is None


class TestFlushAll:
    @pytest.mark.skipif(sys.platform == "darwin", reason="https://github.com/memcached/memcached/issues/681")
    @pytest.mark.parametrize("noreply", [False, True])
    async def test_flush_all(self, client, key_generation, node_addresses, noreply):
        key_and_value = next(key_generation)

        # set a new key and value.
        await client.set(key_and_value, key_and_value)

        # flush all for all of the servers
        for node_address in node_addresses:
            await client.flush_all(node_address, noreply=noreply)

        # item should not be found.
        item = await client.get(key_and_value)
        assert item is None

    async def test_flush_all_with_delay(self, client, key_generation, node_addresses):
        key_and_value = next(key_generation)

        # set a new key and value.
        await client.set(key_and_value, key_and_value)

        # flush all for all of the servers
        for node_address in node_addresses:
            await client.flush_all(node_address, delay=2)

        # item should be found.
        item = await client.get(key_and_value)
        assert item is not None

        # wait for delay time
        await asyncio.sleep(2)

        # item should not be found.
        item = await client.get(key_and_value)
        assert item is None


class TestVersion:
    async def test_version(self, client, node_addresses):
        for node_address in node_addresses:
            assert isinstance(await client.version(node_address), str)


<<<<<<< HEAD
class TestVerbosity:
    @pytest.mark.parametrize("noreply", [False, True])
    async def test_verbosity(self, client, node_addresses, noreply):
        for node_address in node_addresses:
            assert await client.verbosity(node_address, 1, noreply=noreply) is None
=======
class TestCacheMemlimit:
    @pytest.mark.parametrize("noreply", [False, True])
    async def test_cache_memlimit(self, client, node_addresses, noreply):
        # set cache limit for selected of the servers
        for node_address in node_addresses:
            assert await client.cache_memlimit(node_address, 64, noreply=noreply) is None


class TestStats:
    async def test_stats(self, client, node_addresses):
        for node_address in node_addresses:
            default_stats = await client.stats(node_address)
            assert default_stats["version"]
            settings_stats = await client.stats(node_address, "settings")
            assert settings_stats["verbosity"]
            args_stats = await client.stats(node_address, "settings", "items")
            assert args_stats["verbosity"]
>>>>>>> 7efabdb2
<|MERGE_RESOLUTION|>--- conflicted
+++ resolved
@@ -170,13 +170,6 @@
             assert isinstance(await client.version(node_address), str)
 
 
-<<<<<<< HEAD
-class TestVerbosity:
-    @pytest.mark.parametrize("noreply", [False, True])
-    async def test_verbosity(self, client, node_addresses, noreply):
-        for node_address in node_addresses:
-            assert await client.verbosity(node_address, 1, noreply=noreply) is None
-=======
 class TestCacheMemlimit:
     @pytest.mark.parametrize("noreply", [False, True])
     async def test_cache_memlimit(self, client, node_addresses, noreply):
@@ -194,4 +187,10 @@
             assert settings_stats["verbosity"]
             args_stats = await client.stats(node_address, "settings", "items")
             assert args_stats["verbosity"]
->>>>>>> 7efabdb2
+
+
+class TestVerbosity:
+    @pytest.mark.parametrize("noreply", [False, True])
+    async def test_verbosity(self, client, node_addresses, noreply):
+        for node_address in node_addresses:
+            assert await client.verbosity(node_address, 2, noreply=noreply) is None